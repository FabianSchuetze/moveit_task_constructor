--- conflicted
+++ resolved
@@ -17,15 +17,9 @@
 void publishAllPlans(const Task &task, const std::string &topic = "task_plan", bool wait = true);
 
 class NewSolutionPublisher {
-<<<<<<< HEAD
-   std::set<const SubTrajectory*> published;
-   const Task &task;
-   ros::Publisher pub;
-=======
-   std::set<SubTrajectory*> published_;
-   const Task& task_;
+   std::set<const SubTrajectory*> published_;
+   const Task &task_;
    ros::Publisher pub_;
->>>>>>> f7b6429a
 
 public:
    NewSolutionPublisher(const Task &task, const std::string &topic = "task_plan");
