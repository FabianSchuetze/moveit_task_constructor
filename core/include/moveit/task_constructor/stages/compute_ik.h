--- conflicted
+++ resolved
@@ -68,11 +68,7 @@
 class ComputeIK : public WrapperBase
 {
 public:
-<<<<<<< HEAD
-	ComputeIK(const std::string &name="IK", Stage::pointer &&child = Stage::pointer());
-=======
 	ComputeIK(const std::string& name = "IK", Stage::pointer&& child = Stage::pointer());
->>>>>>> ddd8c54b
 
 	void reset() override;
 	void init(const core::RobotModelConstPtr& robot_model) override;
